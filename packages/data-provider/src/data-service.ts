--- conflicted
+++ resolved
@@ -775,13 +775,14 @@
   return request.get(endpoints.banner());
 }
 
-<<<<<<< HEAD
+
 export const updateUserEncryption = (
   payload: t.UpdateUserEncryptionRequest,
 ): Promise<t.UpdateUserEncryptionResponse> => {
   return request.put(endpoints.encryption(), payload);
 };
-=======
+
+
 export function enableTwoFactor(): Promise<t.TEnable2FAResponse> {
   return request.get(endpoints.enableTwoFactor());
 }
@@ -810,5 +811,4 @@
   payload: t.TVerify2FATempRequest,
 ): Promise<t.TVerify2FATempResponse> {
   return request.post(endpoints.verifyTwoFactorTemp(), payload);
-}
->>>>>>> 28769933
+}